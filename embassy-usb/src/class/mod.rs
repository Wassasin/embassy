//! Implementations of well-known USB classes.
pub mod cdc_acm;
pub mod cdc_ncm;
pub mod hid;
<<<<<<< HEAD
pub mod msc;
=======
pub mod midi;
pub mod web_usb;
>>>>>>> e1e99879
<|MERGE_RESOLUTION|>--- conflicted
+++ resolved
@@ -2,9 +2,6 @@
 pub mod cdc_acm;
 pub mod cdc_ncm;
 pub mod hid;
-<<<<<<< HEAD
+pub mod midi;
 pub mod msc;
-=======
-pub mod midi;
-pub mod web_usb;
->>>>>>> e1e99879
+pub mod web_usb;