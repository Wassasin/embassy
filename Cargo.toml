--- conflicted
+++ resolved
@@ -3,15 +3,11 @@
 members = [
     "embassy",
     "embassy-nrf",
-<<<<<<< HEAD
     "embassy-stm32f4",
     "embassy-macros",
-    "examples",
-    "examples-stm32f4",
-=======
     "embassy-nrf-examples",
+    "embassy-stm32f4-examples",
     "embassy-macros",
->>>>>>> 39ca8b8d
 ]
 
 exclude = [
